--- conflicted
+++ resolved
@@ -14,15 +14,9 @@
    - ~~**Redis Integration**: Integrate Redis for efficient notification management.~~
    - ~~**Pending Notifications**: Load pending notifications from Redis and the database while preventing duplication.~~
    - **Notification Endpoints**: 
-<<<<<<< HEAD
      -~~ **Status Updates**: Endpoint to update the status of notifications (e.g., mark as read).~~
-     - ~~**Deletion**: Endpoint to delete notifications.~~
+     - **Deletion**: Endpoint to delete notifications.
      -~~ **Fetch Notifications**: Endpoints to get both unread and all notifications for a user.~~
-=======
-     -~~**Status Updates**: Endpoint to update the status of notifications (e.g., mark as read).~~
-     - **Deletion**: Endpoint to delete notifications.
-     -~~**Fetch Notifications**: Endpoints to get both unread and all notifications for a user.~~
->>>>>>> ee09fc65
 
 2. **Plan, Payment, and Subscription Capability**
    - **Plan Creation**: Allow users to create different plans (e.g., Basic, Premium, Enterprise).
